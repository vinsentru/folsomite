--- conflicted
+++ resolved
@@ -106,24 +106,15 @@
     case proplists:get_value(type, Opts) of
             undefined -> [];
             histogram ->
-<<<<<<< HEAD
                 Stats = folsom_metrics:get_histogram_statistics(Name),
                 M = proplists:delete(histogram, Stats),
                 expand0(M, [Name]);
             Type ->
                 case lists:member(Type,
-                                  [counter, gauge, meter, spiral, meter_reader]) of
+                                  [counter, gauge, meter, spiral, meter_reader, duration]) of
                     true ->
                         M = folsom_metrics:get_metric_value(Name),
                         expand0(M, [Name]);
-=======
-                proplists:delete(histogram,
-                                 folsom_metrics:get_histogram_statistics(Name));
-            Type1 ->
-                case lists:member(Type1,
-                                  [counter, gauge, meter, meter_reader, duration]) of
-                    true -> folsom_metrics:get_metric_value(Name);
->>>>>>> df735b51
                     false -> []
                 end
         end;
